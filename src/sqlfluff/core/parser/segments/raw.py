--- conflicted
+++ resolved
@@ -102,59 +102,9 @@
 
     # ################ INSTANCE METHODS
 
-<<<<<<< HEAD
-    @classmethod
-    def make(
-        cls,
-        template,
-        case_sensitive=False,
-        name=None,
-        module=None,
-        must_exist=False,
-        **kwargs,
-    ):
-        """Make a subclass of the segment using a method."""
-        # Let's deal with the template first
-        if case_sensitive:
-            _template = template
-        else:
-            _template = template.upper()
-        # Use the name if provided otherwise default to the template
-        name = name or _template
-        # Now lets make the classname (it indicates the mother class for clarity)
-        classname = "{0}_{1}__{2}__{3}____{4}".format(
-            name,
-            cls.__name__,
-            "".join(format(ord(c), "x") for c in _template),
-            "".join(format(ord(c), "x") for c in name),
-            "__".join(f"{k}_{v}" for k, v in kwargs.items()),
-        )
-        # Store/cache dynamically created classes at dialect module level. This
-        # is necessary in order to allow instances of these classes to be
-        # pickled, e.g. when running "sqlfluff lint" in parallel using a process
-        # pool.
-        if module is None:
-            module = inspect.getmodule(inspect.currentframe().f_back)
-        class_ = getattr(module, classname, None)
-        assert (
-            class_ or not must_exist
-        ), f"ERROR: Segment class was not defined at module load time: {name}_{cls.__name__}"
-        if class_ is None:
-            # This is the magic, we generate a new class! SORCERY
-            class_ = type(
-                classname,
-                (cls,),
-                dict(_template=_template, _name=name, **kwargs),
-            )
-            class_.__module__ = module.__name__
-            setattr(module, classname, class_)
-        # Now we return that class in the abstract. NOT INSTANTIATED
-        return class_
-=======
     def get_type(self):
         """Returns the type of this segment as a string."""
         return self._surrogate_type or self.type
->>>>>>> 777fadb2
 
     def is_type(self, *seg_type):
         """Extend the parent class method with the surrogate types."""
